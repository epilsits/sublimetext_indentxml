import sys
sys.path.append('c:\\Python27\\Lib')

import xml.dom

from xml.dom import EMPTY_NAMESPACE, EMPTY_PREFIX, XMLNS_NAMESPACE, domreg
from xml.dom.minicompat import *
from xml.dom.xmlbuilder import DOMImplementationLS, DocumentLS

import sublime, sublime_plugin
from xml.dom.minidom import *
from xml.dom.minidom import _get_StringIO, _write_data

def node_toprettyxml(self, indent="\t", newl="\n", encoding = None):
        # indent = the indentation string to prepend, per level
        # newl = the newline string to append
        writer = _get_StringIO()
        if encoding is not None:
            import codecs
            # Can't use codecs.getwriter to preserve 2.0 compatibility
            writer = codecs.lookup(encoding)[3](writer)
        if self.nodeType == Node.DOCUMENT_NODE:
            # Can pass encoding only to document, to put it into XML header
            self.writexml(writer, "", indent, newl, encoding)
        else:
            self.writexml(writer, "", indent, newl)
        return writer.getvalue()

def element_writexml(self, writer, indent="", addindent="", newl=""):
        # indent = current indentation
        # addindent = indentation to add to higher levels
        # newl = newline string
        writer.write(indent+"<" + self.tagName)

        attrs = self._get_attributes()
        a_names = attrs.keys()
        a_names.sort()

        for a_name in a_names:
            writer.write(" %s=\"" % a_name)
            _write_data(writer, attrs[a_name].value)
            writer.write("\"")
        
        if self.childNodes:
            if self.childNodes[0].nodeType == Node.TEXT_NODE:
                writer.write(">")
            else:
                writer.write(">%s"%(newl))
            
            lastNode = None
            for node in self.childNodes:
                if (lastNode and lastNode.nodeType == Node.TEXT_NODE):
                    writer.write(newl)
                node.writexml(writer,indent+addindent,addindent,newl)                
                lastNode = node
            
            if lastNode and lastNode.nodeType == Node.TEXT_NODE:
                writer.write("</%s>%s" % (self.tagName,newl))
            else:
                writer.write("%s</%s>%s" % (indent,self.tagName,newl))
        else:
            writer.write("/>%s"%(newl))

def text_writexml(self, writer, indent="", addindent="", newl=""):
        #_write_data(writer, "%s%s%s"%(indent, self.data, newl))
        _write_data(writer, "%s"%(self.data))

def update_mindom():
    xml.dom.minidom.Node.toprettyxml = node_toprettyxml
    xml.dom.minidom.Element.writexml = element_writexml
    xml.dom.minidom.Text.writexml = text_writexml

class IndentxmlCommand(sublime_plugin.TextCommand):
    def run(self, edit):  
        update_mindom()
        view = self.view
        for region in view.sel():  
            if not region.empty():  
                s = view.substr(region)  
                s = parseString(s).toprettyxml()
<<<<<<< HEAD
                view.replace(edit, region, s)
                print xml.dom.minidom.__file__
=======
                view.replace(edit, region, s)
>>>>>>> c44e4730
<|MERGE_RESOLUTION|>--- conflicted
+++ resolved
@@ -78,9 +78,4 @@
             if not region.empty():  
                 s = view.substr(region)  
                 s = parseString(s).toprettyxml()
-<<<<<<< HEAD
-                view.replace(edit, region, s)
-                print xml.dom.minidom.__file__
-=======
-                view.replace(edit, region, s)
->>>>>>> c44e4730
+                view.replace(edit, region, s)